--- conflicted
+++ resolved
@@ -1234,11 +1234,7 @@
     A = np.random.random((2,2))
     B = np.random.random((2,2))
 
-<<<<<<< HEAD
-    for i in list(range(3)) + [-1]:
-=======
     for i in range(-1,3):
->>>>>>> 5242e98d
       self.checkfunction(F,Fsx,inputs = [i,A,B])
       self.check_codegen(F,inputs=[i,A,B])
 
