--- conflicted
+++ resolved
@@ -20,12 +20,7 @@
 
 before_script:
   - set -e
-<<<<<<< HEAD
-  - sudo cat /etc/sysctl.conf
-  - sudo sysctl -a
-=======
   - set -o pipefail  # otherwise, piping with grep discards exit statuses
->>>>>>> 53365551
 
 matrix:
   include:
