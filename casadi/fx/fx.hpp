--- conflicted
+++ resolved
@@ -161,16 +161,6 @@
   /// Const access forward sensitivity
   const Matrix<double>& adjSens(int iind=0, int dir=0) const;
 
-<<<<<<< HEAD
-  /// Add modules to be monitored
-  void addMonitor(const std::string& mon);
-  
-  /// Remove modules to be monitored
-  void removeMonitor(const std::string& mon);
-  
-  
-=======
->>>>>>> 70136d96
 #ifdef SWIG
   // Rename the following functions in Python to avoid creating objects which can change the internal data of the FX class by mistake
   %rename(inputRef) input;
