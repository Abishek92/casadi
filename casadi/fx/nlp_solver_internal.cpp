/*
 *    This file is part of CasADi.
 *
 *    CasADi -- A symbolic framework for dynamic optimization.
 *    Copyright (C) 2010 by Joel Andersson, Moritz Diehl, K.U.Leuven. All rights reserved.
 *
 *    CasADi is free software; you can redistribute it and/or
 *    modify it under the terms of the GNU Lesser General Public
 *    License as published by the Free Software Foundation; either
 *    version 3 of the License, or (at your option) any later version.
 *
 *    CasADi is distributed in the hope that it will be useful,
 *    but WITHOUT ANY WARRANTY; without even the implied warranty of
 *    MERCHANTABILITY or FITNESS FOR A PARTICULAR PURPOSE.  See the GNU
 *    Lesser General Public License for more details.
 *
 *    You should have received a copy of the GNU Lesser General Public
 *    License along with CasADi; if not, write to the Free Software
 *    Foundation, Inc., 51 Franklin Street, Fifth Floor, Boston, MA  02110-1301  USA
 *
 */

#include "nlp_solver_internal.hpp"

using namespace std;
namespace CasADi{

NLPSolverInternal::NLPSolverInternal(const FX& F, const FX& G, const FX& H, const FX& J, const FX& GF) : F_(F), G_(G), H_(H), J_(J), GF_(GF){
  // set default options
  setOption("name",            "unnamed NLP solver"); // name of the function
    
<<<<<<< HEAD
  n_ = F_.input(0).get().numel();
  m_ = G_.isNull() ? 0 : G_.output(0).get().numel();
=======
  n_ = F_.input(0).numel();
  m_ = G_.isNull() ? 0 : G_.output(0).numel();
>>>>>>> 70136d96

  input_.resize(6);
  input(NLP_X_INIT).resize(n_,1);
  input(NLP_LBX).resize(n_,1);
  input(NLP_UBX).resize(n_,1);
  input(NLP_LBG).resize(m_,1);
  input(NLP_UBG).resize(m_,1);
  input(NLP_LAMBDA_INIT).resize(m_,1);
  
  // Allocate space for outputs
  output_.resize(5);
  output(NLP_X_OPT).resize(n_,1);
  output(NLP_COST).resize(1,1);
  output(NLP_LAMBDA_OPT).resize(m_,1);
  output(NLP_LAMBDA_LBX).resize(n_,1);
  output(NLP_LAMBDA_UBX).resize(n_,1);

  // Create a Jacobian if it does not already exists
  if(!G_.isNull() && J_.isNull()){
    J_ = G_.jacobian();
  }
}


NLPSolverInternal::~NLPSolverInternal(){
  
}

void NLPSolverInternal::init(){
  // Call the initialization method of the base class
  FXInternal::init();

    // Initialize functions
  F_.setOption("ad_order",1);
  if(!G_.isNull()) G_.setOption("ad_order",1);
  
  // Initialize the functions
  F_.init();
  if(!G_.isNull()) G_.init();
  if(!J_.isNull()) J_.init();
  if(!H_.isNull()) H_.init();
  if(!GF_.isNull()) GF_.init();
}


} // namespace CasADi<|MERGE_RESOLUTION|>--- conflicted
+++ resolved
@@ -29,13 +29,8 @@
   // set default options
   setOption("name",            "unnamed NLP solver"); // name of the function
     
-<<<<<<< HEAD
-  n_ = F_.input(0).get().numel();
-  m_ = G_.isNull() ? 0 : G_.output(0).get().numel();
-=======
   n_ = F_.input(0).numel();
   m_ = G_.isNull() ? 0 : G_.output(0).numel();
->>>>>>> 70136d96
 
   input_.resize(6);
   input(NLP_X_INIT).resize(n_,1);
