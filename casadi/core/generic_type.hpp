--- conflicted
+++ resolved
@@ -176,98 +176,6 @@
   /// C++ equivalent of Python's dict or MATLAB's struct
   typedef GenericType::Dict Dict;
 
-<<<<<<< HEAD
-#ifndef SWIG
-  // Create dictionary with 1 element
-  inline Dict
-  make_dict(const std::string& n0, const GenericType& x0) {
-    Dict ret;
-    ret[n0]=x0;
-    return ret;
-  }
-
-  // Create dictionary with 2 elements
-  inline Dict make_dict(const std::string& n0, const GenericType& x0,
-                        const std::string& n1, const GenericType& x1) {
-    Dict ret=make_dict(n0, x0);
-    ret[n1]=x1;
-    return ret;
-  }
-
-  // Create dictionary with 3 elements
-  inline Dict make_dict(const std::string& n0, const GenericType& x0,
-                        const std::string& n1, const GenericType& x1,
-                        const std::string& n2, const GenericType& x2) {
-    Dict ret=make_dict(n0, x0, n1, x1);
-    ret[n2]=x2;
-    return ret;
-  }
-
-  // Create dictionary with 4 elements
-  inline Dict make_dict(const std::string& n0, const GenericType& x0,
-                        const std::string& n1, const GenericType& x1,
-                        const std::string& n2, const GenericType& x2,
-                        const std::string& n3, const GenericType& x3) {
-    Dict ret=make_dict(n0, x0, n1, x1, n2, x2);
-    ret[n3]=x3;
-    return ret;
-  }
-
-  // Create dictionary with 5 elements
-  inline Dict make_dict(const std::string& n0, const GenericType& x0,
-                        const std::string& n1, const GenericType& x1,
-                        const std::string& n2, const GenericType& x2,
-                        const std::string& n3, const GenericType& x3,
-                        const std::string& n4, const GenericType& x4) {
-    Dict ret=make_dict(n0, x0, n1, x1, n2, x2, n3, x3);
-    ret[n4]=x4;
-    return ret;
-  }
-
-  // Create dictionary with 6 elements
-  inline Dict make_dict(const std::string& n0, const GenericType& x0,
-                        const std::string& n1, const GenericType& x1,
-                        const std::string& n2, const GenericType& x2,
-                        const std::string& n3, const GenericType& x3,
-                        const std::string& n4, const GenericType& x4,
-                        const std::string& n5, const GenericType& x5) {
-    Dict ret=make_dict(n0, x0, n1, x1, n2, x2, n3, x3, n4, x4);
-    ret[n5]=x5;
-    return ret;
-  }
-
-  // Create dictionary with 7 elements
-  inline Dict make_dict(const std::string& n0, const GenericType& x0,
-                        const std::string& n1, const GenericType& x1,
-                        const std::string& n2, const GenericType& x2,
-                        const std::string& n3, const GenericType& x3,
-                        const std::string& n4, const GenericType& x4,
-                        const std::string& n5, const GenericType& x5,
-                        const std::string& n6, const GenericType& x6) {
-    Dict ret=make_dict(n0, x0, n1, x1, n2, x2, n3, x3, n4, x4, n5, x5);
-    ret[n6]=x6;
-    return ret;
-  }
-
-  // Create dictionary with 8 elements
-  inline Dict make_dict(const std::string& n0, const GenericType& x0,
-                        const std::string& n1, const GenericType& x1,
-                        const std::string& n2, const GenericType& x2,
-                        const std::string& n3, const GenericType& x3,
-                        const std::string& n4, const GenericType& x4,
-                        const std::string& n5, const GenericType& x5,
-                        const std::string& n6, const GenericType& x6,
-                        const std::string& n7, const GenericType& x7) {
-    Dict ret=make_dict(n0, x0, n1, x1, n2, x2, n3, x3, n4, x4, n5, x5, n6, x6);
-    ret[n7]=x7;
-    return ret;
-  }
-
-#endif // SWIG
-
-
-=======
->>>>>>> 16b92dfe
 } // namespace casadi
 
 
