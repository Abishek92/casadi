/*
 *    This file is part of CasADi.
 *
 *    CasADi -- A symbolic framework for dynamic optimization.
 *    Copyright (C) 2010-2014 Joel Andersson, Joris Gillis, Moritz Diehl,
 *                            K.U. Leuven. All rights reserved.
 *    Copyright (C) 2011-2014 Greg Horn
 *    Copyright (C) 2005-2013 Timothy A. Davis
 *
 *    CasADi is free software; you can redistribute it and/or
 *    modify it under the terms of the GNU Lesser General Public
 *    License as published by the Free Software Foundation; either
 *    version 3 of the License, or (at your option) any later version.
 *
 *    CasADi is distributed in the hope that it will be useful,
 *    but WITHOUT ANY WARRANTY; without even the implied warranty of
 *    MERCHANTABILITY or FITNESS FOR A PARTICULAR PURPOSE.  See the GNU
 *    Lesser General Public License for more details.
 *
 *    You should have received a copy of the GNU Lesser General Public
 *    License along with CasADi; if not, write to the Free Software
 *    Foundation, Inc., 51 Franklin Street, Fifth Floor, Boston, MA  02110-1301  USA
 *
 */


#include "sparsity_internal.hpp"
#include "matrix.hpp"
#include "casadi_misc.hpp"
#include "sparse_storage_impl.hpp"
#include <climits>

using namespace std;

namespace casadi {
  // Instantiate templates
  template class SparseStorage<Sparsity>;

  /// \cond INTERNAL
  // Singletons
  class EmptySparsity : public Sparsity {
  public:
    EmptySparsity() {
      const casadi_int colind[1] = {0};
      own(new SparsityInternal(0, 0, colind, 0));
    }
  };

  class ScalarSparsity : public Sparsity {
  public:
    ScalarSparsity() {
      const casadi_int colind[2] = {0, 1};
      const casadi_int row[1] = {0};
      own(new SparsityInternal(1, 1, colind, row));
    }
  };

  class ScalarSparseSparsity : public Sparsity {
  public:
    ScalarSparseSparsity() {
      const casadi_int colind[2] = {0, 0};
      const casadi_int row[1] = {0};
      own(new SparsityInternal(1, 1, colind, row));
    }
  };
  /// \endcond

  Sparsity::Sparsity(casadi_int dummy) {
    casadi_assert_dev(dummy==0);
  }

  Sparsity Sparsity::create(SparsityInternal *node) {
    Sparsity ret;
    ret.own(node);
    return ret;
  }

  Sparsity::Sparsity(casadi_int nrow, casadi_int ncol) {
    casadi_assert_dev(nrow>=0);
    casadi_assert_dev(ncol>=0);
    std::vector<casadi_int> row, colind(ncol+1, 0);
    assign_cached(nrow, ncol, colind, row);
    sanity_check(true);
  }

  Sparsity::Sparsity(const std::pair<casadi_int, casadi_int>& rc) {
    casadi_assert_dev(rc.first>=0);
    casadi_assert_dev(rc.second>=0);
    std::vector<casadi_int> row, colind(rc.second+1, 0);
    assign_cached(rc.first, rc.second, colind, row);
    sanity_check(true);
  }

  Sparsity::Sparsity(casadi_int nrow, casadi_int ncol, const std::vector<casadi_int>& colind,
                     const std::vector<casadi_int>& row) {
    casadi_assert_dev(nrow>=0);
    casadi_assert_dev(ncol>=0);
    assign_cached(nrow, ncol, colind, row);
    sanity_check(true);
  }

  Sparsity::Sparsity(casadi_int nrow, casadi_int ncol,
      const casadi_int* colind, const casadi_int* row) {
    casadi_assert_dev(nrow>=0);
    casadi_assert_dev(ncol>=0);
    if (colind==0 || colind[ncol]==nrow*ncol) {
      *this = dense(nrow, ncol);
    } else {
      vector<casadi_int> colindv(colind, colind+ncol+1);
      vector<casadi_int> rowv(row, row+colind[ncol]);
      assign_cached(nrow, ncol, colindv, rowv);
      sanity_check(true);
    }
  }

  const SparsityInternal* Sparsity::operator->() const {
    return static_cast<const SparsityInternal*>(SharedObject::operator->());
  }

  const SparsityInternal& Sparsity::operator*() const {
    return *static_cast<const SparsityInternal*>(get());
  }

  bool Sparsity::test_cast(const SharedObjectInternal* ptr) {
    return dynamic_cast<const SparsityInternal*>(ptr)!=0;
  }

  casadi_int Sparsity::size1() const {
    return (*this)->size1();
  }

  casadi_int Sparsity::size2() const {
    return (*this)->size2();
  }

  casadi_int Sparsity::numel() const {
    return (*this)->numel();
  }

  double Sparsity::density() const {
    double r = 100;
    r *= static_cast<double>(nnz());
    r /= static_cast<double>(size1());
    r /= static_cast<double>(size2());
    return r;
  }

  bool Sparsity::is_empty(bool both) const {
    return (*this)->is_empty(both);
  }

  casadi_int Sparsity::nnz() const {
    return (*this)->nnz();
  }

  std::pair<casadi_int, casadi_int> Sparsity::size() const {
    return (*this)->size();
  }

  casadi_int Sparsity::size(casadi_int axis) const {
    switch (axis) {
    case 1: return size1();
    case 2: return size2();
    }
    casadi_error("Axis must be 1 or 2.");
  }

  const casadi_int* Sparsity::row() const {
    return (*this)->row();
  }

  const casadi_int* Sparsity::colind() const {
    return (*this)->colind();
  }

  casadi_int Sparsity::row(casadi_int el) const {
    if (el<0 || el>=nnz()) {
      throw std::out_of_range("Sparsity::row: Index " + str(el)
        + " out of range [0," + str(nnz()) + ")");
    }
    return row()[el];
  }

  casadi_int Sparsity::colind(casadi_int cc) const {
    if (cc<0 || cc>size2()) {
      throw std::out_of_range("Sparsity::colind: Index "
        + str(cc) + " out of range [0," + str(size2()) + "]");
    }
    return colind()[cc];
  }

  void Sparsity::sanity_check(bool complete) const {
    (*this)->sanity_check(complete);
  }

  void Sparsity::resize(casadi_int nrow, casadi_int ncol) {
    if (size1()!=nrow || size2() != ncol) {
      *this = (*this)->_resize(nrow, ncol);
    }
  }

  casadi_int Sparsity::add_nz(casadi_int rr, casadi_int cc) {
    // If negative index, count from the back
    if (rr<0) rr += size1();
    if (cc<0) cc += size2();

    // Check consistency
    casadi_assert(rr>=0 && rr<size1(), "Row index out of bounds");
    casadi_assert(cc>=0 && cc<size2(), "Column index out of bounds");

    // Quick return if matrix is dense
    if (is_dense()) return rr+cc*size1();

    // Get sparsity pattern
    casadi_int size1=this->size1(), size2=this->size2(), nnz=this->nnz();
    const casadi_int *colind = this->colind(), *row = this->row();

    // Quick return if we are adding an element to the end
    if (colind[cc]==nnz || (colind[cc+1]==nnz && row[nnz-1]<rr)) {
      std::vector<casadi_int> rowv(nnz+1);
      copy(row, row+nnz, rowv.begin());
      rowv[nnz] = rr;
      std::vector<casadi_int> colindv(colind, colind+size2+1);
      for (casadi_int c=cc; c<size2; ++c) colindv[c+1]++;
      assign_cached(size1, size2, colindv, rowv);
      return rowv.size()-1;
    }

    // go to the place where the element should be
    casadi_int ind;
    for (ind=colind[cc]; ind<colind[cc+1]; ++ind) { // better: loop from the back to the front
      if (row[ind] == rr) {
        return ind; // element exists
      } else if (row[ind] > rr) {
        break;                // break at the place where the element should be added
      }
    }

    // insert the element
    std::vector<casadi_int> rowv = get_row(), colindv = get_colind();
    rowv.insert(rowv.begin()+ind, rr);
    for (casadi_int c=cc+1; c<size2+1; ++c) colindv[c]++;

    // Return the location of the new element
    assign_cached(size1, size2, colindv, rowv);
    return ind;
  }

  bool Sparsity::has_nz(casadi_int rr, casadi_int cc) const {
    return get_nz(rr, cc)!=-1;
  }


  casadi_int Sparsity::get_nz(casadi_int rr, casadi_int cc) const {
    return (*this)->get_nz(rr, cc);
  }

  Sparsity Sparsity::reshape(const Sparsity& x, const Sparsity& sp) {
    casadi_assert_dev(x.is_reshape(sp));
    return sp;
  }

  Sparsity Sparsity::reshape(const Sparsity& x, casadi_int nrow, casadi_int ncol) {
    return x->_reshape(nrow, ncol);
  }

  std::vector<casadi_int> Sparsity::get_nz(const std::vector<casadi_int>& rr,
      const std::vector<casadi_int>& cc) const {
    return (*this)->get_nz(rr, cc);
  }

  bool Sparsity::is_scalar(bool scalar_and_dense) const {
    return (*this)->is_scalar(scalar_and_dense);
  }

  bool Sparsity::is_dense() const {
    return (*this)->is_dense();
  }

  bool Sparsity::is_diag() const {
    return (*this)->is_diag();
  }

  bool Sparsity::is_row() const {
    return (*this)->is_row();
  }

  bool Sparsity::is_column() const {
    return (*this)->is_column();
  }

  bool Sparsity::is_vector() const {
    return (*this)->is_vector();
  }

  bool Sparsity::is_square() const {
    return (*this)->is_square();
  }

  bool Sparsity::is_symmetric() const {
    return (*this)->is_symmetric();
  }

  bool Sparsity::is_tril() const {
    return (*this)->is_tril();
  }

  bool Sparsity::is_triu() const {
    return (*this)->is_triu();
  }

  Sparsity Sparsity::sub(const std::vector<casadi_int>& rr, const Sparsity& sp,
                         std::vector<casadi_int>& mapping, bool ind1) const {
    return (*this)->sub(rr, *sp, mapping, ind1);
  }

  Sparsity Sparsity::sub(const std::vector<casadi_int>& rr, const std::vector<casadi_int>& cc,
                         std::vector<casadi_int>& mapping, bool ind1) const {
    return (*this)->sub(rr, cc, mapping, ind1);
  }

  std::vector<casadi_int> Sparsity::erase(const std::vector<casadi_int>& rr,
                                  const std::vector<casadi_int>& cc, bool ind1) {
    vector<casadi_int> mapping;
    *this = (*this)->_erase(rr, cc, ind1, mapping);
    return mapping;
  }

  std::vector<casadi_int> Sparsity::erase(const std::vector<casadi_int>& rr, bool ind1) {
    vector<casadi_int> mapping;
    *this = (*this)->_erase(rr, ind1, mapping);
    return mapping;
  }

  casadi_int Sparsity::nnz_lower(bool strictly) const {
    return (*this)->nnz_lower(strictly);
  }

  casadi_int Sparsity::nnz_upper(bool strictly) const {
    return (*this)->nnz_upper(strictly);
  }

  casadi_int Sparsity::nnz_diag() const {
    return (*this)->nnz_diag();
  }

  std::vector<casadi_int> Sparsity::get_colind() const {
    return (*this)->get_colind();
  }

  std::vector<casadi_int> Sparsity::get_col() const {
    return (*this)->get_col();
  }

  std::vector<casadi_int> Sparsity::get_row() const {
    return (*this)->get_row();
  }

  void Sparsity::get_ccs(std::vector<casadi_int>& colind, std::vector<casadi_int>& row) const {
    colind = get_colind();
    row = get_row();
  }

  void Sparsity::get_crs(std::vector<casadi_int>& rowind, std::vector<casadi_int>& col) const {
    T().get_ccs(rowind, col);
  }

  void Sparsity::get_triplet(std::vector<casadi_int>& row, std::vector<casadi_int>& col) const {
    row = get_row();
    col = get_col();
  }

  Sparsity Sparsity::transpose(std::vector<casadi_int>& mapping, bool invert_mapping) const {
    return (*this)->transpose(mapping, invert_mapping);
  }

  Sparsity Sparsity::T() const {
    return (*this)->T();
  }

  Sparsity Sparsity::combine(const Sparsity& y, bool f0x_is_zero,
                                    bool function0_is_zero,
                                    std::vector<unsigned char>& mapping) const {
    return (*this)->combine(y, f0x_is_zero, function0_is_zero, mapping);
  }

  Sparsity Sparsity::combine(const Sparsity& y, bool f0x_is_zero,
                                    bool function0_is_zero) const {
    return (*this)->combine(y, f0x_is_zero, function0_is_zero);
  }

  Sparsity Sparsity::unite(const Sparsity& y, std::vector<unsigned char>& mapping) const {
    return (*this)->combine(y, false, false, mapping);
  }

  Sparsity Sparsity::unite(const Sparsity& y) const {
    return (*this)->combine(y, false, false);
  }

  Sparsity Sparsity::intersect(const Sparsity& y,
                                         std::vector<unsigned char>& mapping) const {
    return (*this)->combine(y, true, true, mapping);
  }

  Sparsity Sparsity::intersect(const Sparsity& y) const {
    return (*this)->combine(y, true, true);
  }

  Sparsity Sparsity::mtimes(const Sparsity& x, const Sparsity& y) {
    // Check matching dimensions
    casadi_assert(x.size2()==y.size1(),
      "Matrix product with incompatible dimensions. Lhs is "
      + x.dim() + " and rhs is " + y.dim() + ".");

    return x->_mtimes(y);
  }

  bool Sparsity::is_equal(const Sparsity& y) const {
    return (*this)->is_equal(y);
  }

  bool Sparsity::is_equal(casadi_int nrow, casadi_int ncol, const std::vector<casadi_int>& colind,
                         const std::vector<casadi_int>& row) const {
    return (*this)->is_equal(nrow, ncol, colind, row);
  }

  bool Sparsity::is_equal(casadi_int nrow, casadi_int ncol,
      const casadi_int* colind, const casadi_int* row) const {
    return (*this)->is_equal(nrow, ncol, colind, row);
  }

  Sparsity Sparsity::operator+(const Sparsity& b) const {
    return unite(b);
  }

  Sparsity Sparsity::operator*(const Sparsity& b) const {
    std::vector< unsigned char > mapping;
    return intersect(b, mapping);
  }

  Sparsity Sparsity::pattern_inverse() const {
    return (*this)->pattern_inverse();
  }

  void Sparsity::append(const Sparsity& sp) {
    if (sp.size1()==0 && sp.size2()==0) {
      // Appending pattern is empty
      return;
    } else if (size1()==0 && size2()==0) {
      // This is empty
      *this = sp;
    } else {
      casadi_assert(size2()==sp.size2(),
                            "Sparsity::append: Dimension mismatch. "
                            "You attempt to append a shape " + sp.dim()
                            + " to a shape " + dim()
                            + ". The number of columns must match.");
      if (sp.size1()==0) {
        // No rows to add
        return;
      } else if (size1()==0) {
        // No rows before
        *this = sp;
      } else if (is_column()) {
        // Append to vector (inefficient)
        *this = (*this)->_appendVector(*sp);
      } else {
        // Append to matrix (inefficient)
        *this = vertcat({*this, sp});
      }
    }
  }

  void Sparsity::appendColumns(const Sparsity& sp) {
    if (sp.size1()==0 && sp.size2()==0) {
      // Appending pattern is empty
      return;
    } else if (size1()==0 && size2()==0) {
      // This is empty
      *this = sp;
    } else {
      casadi_assert(size1()==sp.size1(),
                            "Sparsity::appendColumns: Dimension mismatch. You attempt to "
                            "append a shape " + sp.dim() + " to a shape "
                            + dim() + ". The number of rows must match.");
      if (sp.size2()==0) {
        // No columns to add
        return;
      } else if (size2()==0) {
        // No columns before
        *this = sp;
      } else {
        // Append to matrix (expensive)
        *this = (*this)->_appendColumns(*sp);
      }
    }
  }

  Sparsity::CachingMap& Sparsity::getCache() {
    static CachingMap ret;
    return ret;
  }

  const Sparsity& Sparsity::getScalar() {
    static ScalarSparsity ret;
    return ret;
  }

  const Sparsity& Sparsity::getScalarSparse() {
    static ScalarSparseSparsity ret;
    return ret;
  }

  const Sparsity& Sparsity::getEmpty() {
    static EmptySparsity ret;
    return ret;
  }

  void Sparsity::enlarge(casadi_int nrow, casadi_int ncol, const std::vector<casadi_int>& rr,
                         const std::vector<casadi_int>& cc, bool ind1) {
    enlargeColumns(ncol, cc, ind1);
    enlargeRows(nrow, rr, ind1);
  }

  void Sparsity::enlargeColumns(casadi_int ncol, const std::vector<casadi_int>& cc, bool ind1) {
    casadi_assert_dev(cc.size() == size2());
    if (cc.empty()) {
      *this = Sparsity(size1(), ncol);
    } else {
      *this = (*this)->_enlargeColumns(ncol, cc, ind1);
    }
  }

  void Sparsity::enlargeRows(casadi_int nrow, const std::vector<casadi_int>& rr, bool ind1) {
    casadi_assert_dev(rr.size() == size1());
    if (rr.empty()) {
      *this = Sparsity(nrow, size2());
    } else {
      *this = (*this)->_enlargeRows(nrow, rr, ind1);
    }
  }

  Sparsity Sparsity::diag(casadi_int nrow, casadi_int ncol) {
    // Smallest dimension
    casadi_int n = min(nrow, ncol);

    // Column offset
    vector<casadi_int> colind(ncol+1, n);
    for (casadi_int cc=0; cc<n; ++cc) colind[cc] = cc;

    // Row
    vector<casadi_int> row = range(n);

    // Create pattern from vectors
    return Sparsity(nrow, ncol, colind, row);
  }

  Sparsity Sparsity::makeDense(std::vector<casadi_int>& mapping) const {
    return (*this)->makeDense(mapping);
  }

  std::string Sparsity::dim(bool with_nz) const {
    return (*this)->dim(with_nz);
  }

  std::string Sparsity::postfix_dim() const {
    if (is_dense()) {
      if (is_scalar()) {
        return "";
      } else if (is_empty(true)) {
        return "[]";
      } else if (is_column()) {
        return "[" + str(size1()) + "]";
      } else {
        return "[" + dim(false) + "]";
      }
    } else {
      return "[" + dim(true) + "]";
    }
  }

  std::string Sparsity::repr_el(casadi_int k) const {
    return (*this)->repr_el(k);
  }

  Sparsity Sparsity::get_diag(std::vector<casadi_int>& mapping) const {
    return (*this)->get_diag(mapping);
  }

  std::vector<casadi_int> Sparsity::etree(bool ata) const {
    vector<casadi_int> parent(size2()), w(size1() + size2());
    SparsityInternal::etree(*this, get_ptr(parent), get_ptr(w), ata);
    return parent;
  }

  Sparsity Sparsity::ldl(std::vector<casadi_int>& p, bool amd) const {
    casadi_assert(is_symmetric(),
                 "LDL factorization requires a symmetric matrix");
    // Recursive call if AMD
    if (amd) {
      // Get AMD reordering
      p = this->amd();
      // Permute sparsity pattern
      std::vector<casadi_int> tmp;
      Sparsity Aperm = sub(p, p, tmp);
      // Call recursively
      return Aperm.ldl(tmp, false);
    }
    // Dimension
    casadi_int n=size1();
    // Natural ordering
    p = range(n);
    // Work vector
    std::vector<casadi_int> w(3*n);
    // Elimination tree
    std::vector<casadi_int> parent(n);
    // Calculate colind in L (strictly lower entries only)
    std::vector<casadi_int> L_colind(1+n);
    SparsityInternal::ldl_colind(*this, get_ptr(parent), get_ptr(L_colind), get_ptr(w));
    // Get rows in L (strictly lower entries only)
    std::vector<casadi_int> L_row(L_colind.back());
    SparsityInternal::ldl_row(*this, get_ptr(parent), get_ptr(L_colind), get_ptr(L_row),
                    get_ptr(w));
    // Sparsity of L^T
    return Sparsity(n, n, L_colind, L_row).T();
  }

  void Sparsity::
  qr_sparse(Sparsity& V, Sparsity& R, std::vector<casadi_int>& prinv,
            std::vector<casadi_int>& pc, bool amd) const {
    // Dimensions
    casadi_int size1=this->size1(), size2=this->size2();

    // Recursive call if AMD
    if (amd) {
      // Get AMD reordering
      pc = mtimes(T(), *this).amd();
      // Permute sparsity pattern
      std::vector<casadi_int> tmp;
      Sparsity Aperm = sub(range(size1), pc, tmp);
      // Call recursively
      return Aperm.qr_sparse(V, R, prinv, tmp, false);
    }

    // No column permutation
    pc = range(size2);

    // Allocate memory
    vector<casadi_int> leftmost(size1);
    vector<casadi_int> parent(size2);
    prinv.resize(size1 + size2);
    vector<casadi_int> iw(size1 + 7*size2 + 1);

    // Initialize QP solve
    casadi_int nrow_ext, v_nnz, r_nnz;
    SparsityInternal::qr_init(*this, T(),
                              get_ptr(leftmost), get_ptr(parent), get_ptr(prinv),
                              &nrow_ext, &v_nnz, &r_nnz, get_ptr(iw));

    // Calculate sparsities
    vector<casadi_int> sp_v(2 + size2 + 1 + v_nnz);
    vector<casadi_int> sp_r(2 + size2 + 1 + r_nnz);
    SparsityInternal::qr_sparsities(*this, nrow_ext, get_ptr(sp_v), get_ptr(sp_r),
                                    get_ptr(leftmost), get_ptr(parent), get_ptr(prinv),
                                    get_ptr(iw));
    prinv.resize(nrow_ext);
    V = compressed(sp_v);
    R = compressed(sp_r);
  }

  casadi_int Sparsity::dfs(casadi_int j, casadi_int top, std::vector<casadi_int>& xi,
                            std::vector<casadi_int>& pstack,
                            const std::vector<casadi_int>& pinv,
                            std::vector<bool>& marked) const {
    return (*this)->dfs(j, top, xi, pstack, pinv, marked);
  }

  casadi_int Sparsity::scc(std::vector<casadi_int>& p, std::vector<casadi_int>& r) const {
    return (*this)->scc(p, r);
  }

  std::vector<casadi_int> Sparsity::amd() const {
    return (*this)->amd();
  }

  casadi_int Sparsity::btf(std::vector<casadi_int>& rowperm, std::vector<casadi_int>& colperm,
                            std::vector<casadi_int>& rowblock, std::vector<casadi_int>& colblock,
                            std::vector<casadi_int>& coarse_rowblock,
                            std::vector<casadi_int>& coarse_colblock) const {
    return (*this)->btf(rowperm, colperm, rowblock, colblock,
                        coarse_rowblock, coarse_colblock);
  }

  void Sparsity::spsolve(bvec_t* X, const bvec_t* B, bool tr) const {
    (*this)->spsolve(X, B, tr);
  }

  bool Sparsity::rowsSequential(bool strictly) const {
    return (*this)->rowsSequential(strictly);
  }

  void Sparsity::removeDuplicates(std::vector<casadi_int>& mapping) {
    *this = (*this)->_removeDuplicates(mapping);
  }

  std::vector<casadi_int> Sparsity::find(bool ind1) const {
    std::vector<casadi_int> loc;
    find(loc, ind1);
    return loc;
  }

  void Sparsity::find(std::vector<casadi_int>& loc, bool ind1) const {
    (*this)->find(loc, ind1);
  }

  void Sparsity::get_nz(std::vector<casadi_int>& indices) const {
    (*this)->get_nz(indices);
  }

  Sparsity Sparsity::uni_coloring(const Sparsity& AT, casadi_int cutoff) const {
    if (AT.is_null()) {
      return (*this)->uni_coloring(T(), cutoff);
    } else {
      return (*this)->uni_coloring(AT, cutoff);
    }
  }

  Sparsity Sparsity::star_coloring(casadi_int ordering, casadi_int cutoff) const {
    return (*this)->star_coloring(ordering, cutoff);
  }

  Sparsity Sparsity::star_coloring2(casadi_int ordering, casadi_int cutoff) const {
    return (*this)->star_coloring2(ordering, cutoff);
  }

  std::vector<casadi_int> Sparsity::largest_first() const {
    return (*this)->largest_first();
  }

  Sparsity Sparsity::pmult(const std::vector<casadi_int>& p, bool permute_rows,
                            bool permute_columns, bool invert_permutation) const {
    return (*this)->pmult(p, permute_rows, permute_columns, invert_permutation);
  }

  void Sparsity::spy_matlab(const std::string& mfile) const {
    (*this)->spy_matlab(mfile);
  }

  void Sparsity::export_code(const std::string& lang, std::ostream &stream,
      const Dict& options) const {
    (*this)->export_code(lang, stream, options);
  }

  void Sparsity::spy(std::ostream &stream) const {
    (*this)->spy(stream);
  }

  bool Sparsity::is_transpose(const Sparsity& y) const {
    return (*this)->is_transpose(*y);
  }

  bool Sparsity::is_reshape(const Sparsity& y) const {
    return (*this)->is_reshape(*y);
  }

  std::size_t Sparsity::hash() const {
    return (*this)->hash();
  }

  void Sparsity::assign_cached(casadi_int nrow, casadi_int ncol,
                                const std::vector<casadi_int>& colind,
                                const std::vector<casadi_int>& row) {
    casadi_assert_dev(colind.size()==ncol+1);
    casadi_assert_dev(row.size()==colind.back());
    assign_cached(nrow, ncol, get_ptr(colind), get_ptr(row));
  }

  void Sparsity::assign_cached(casadi_int nrow, casadi_int ncol,
      const casadi_int* colind, const casadi_int* row) {
    // Scalars and empty patterns are handled separately
    if (ncol==0 && nrow==0) {
      // If empty
      *this = getEmpty();
      return;
    } else if (ncol==1 && nrow==1) {
      if (colind[ncol]==0) {
        // If sparse scalar
        *this = getScalarSparse();
        return;
      } else {
        // If dense scalar
        *this = getScalar();
        return;
      }
    }

    // Hash the pattern
    std::size_t h = hash_sparsity(nrow, ncol, colind, row);

    // Get a reference to the cache
    CachingMap& cache = getCache();

    // Record the current number of buckets (for garbage collection below)
    casadi_int bucket_count_before = cache.bucket_count();

    // WORKAROUND, functions do not appear to work when bucket_count==0
    if (bucket_count_before>0) {

      // Find the range of patterns equal to the key (normally only zero or one)
      pair<CachingMap::iterator, CachingMap::iterator> eq = cache.equal_range(h);

      // Loop over maching patterns
      for (CachingMap::iterator i=eq.first; i!=eq.second; ++i) {

        // Get a weak reference to the cached sparsity pattern
        WeakRef& wref = i->second;

        // Check if the pattern still exists
        if (wref.alive()) {

          // Get an owning reference to the cached pattern
          Sparsity ref = shared_cast<Sparsity>(wref.shared());

          // Check if the pattern matches
          if (ref.is_equal(nrow, ncol, colind, row)) {

            // Found match!
            own(ref.get());
            return;

          } else { // There is a hash rowision (unlikely, but possible)
            // Leave the pattern alone, continue to the next matching pattern
            continue;
          }
        } else {

          // Check if one of the other cache entries indeed has a matching sparsity
          CachingMap::iterator j=i;
          j++; // Start at the next matching key
          for (; j!=eq.second; ++j) {
            if (j->second.alive()) {

              // Recover cached sparsity
              Sparsity ref = shared_cast<Sparsity>(j->second.shared());

              // Match found if sparsity matches
              if (ref.is_equal(nrow, ncol, colind, row)) {
                own(ref.get());
                return;
              }
            }
          }

          // The cached entry has been deleted, create a new one
          own(new SparsityInternal(nrow, ncol, colind, row));

          // Cache this pattern
          wref = *this;

          // Return
          return;
        }
      }
    }

    // No matching sparsity pattern could be found, create a new one
    own(new SparsityInternal(nrow, ncol, colind, row));

    // Cache this pattern
    cache.insert(std::pair<std::size_t, WeakRef>(h, *this));

    // Garbage collection (currently only supported for unordered_multimap)
    casadi_int bucket_count_after = cache.bucket_count();

    // We we increased the number of buckets, take time to garbage-collect deleted references
    if (bucket_count_before!=bucket_count_after) {
      CachingMap::const_iterator i=cache.begin();
      while (i!=cache.end()) {
        if (!i->second.alive()) {
          i = cache.erase(i);
        } else {
          i++;
        }
      }
    }
  }

  Sparsity Sparsity::tril(const Sparsity& x, bool includeDiagonal) {
    return x->_tril(includeDiagonal);
  }

  Sparsity Sparsity::triu(const Sparsity& x, bool includeDiagonal) {
    return x->_triu(includeDiagonal);
  }

  std::vector<casadi_int> Sparsity::get_lower() const {
    return (*this)->get_lower();
  }

  std::vector<casadi_int> Sparsity::get_upper() const {
    return (*this)->get_upper();
  }


  std::size_t hash_sparsity(casadi_int nrow, casadi_int ncol, const std::vector<casadi_int>& colind,
                            const std::vector<casadi_int>& row) {
    return hash_sparsity(nrow, ncol, get_ptr(colind), get_ptr(row));
  }

  std::size_t hash_sparsity(casadi_int nrow, casadi_int ncol,
      const casadi_int* colind, const casadi_int* row) {
    // Condense the sparsity pattern to a single, deterministric number
    std::size_t ret=0;
    hash_combine(ret, nrow);
    hash_combine(ret, ncol);
    hash_combine(ret, colind, ncol+1);
    hash_combine(ret, row, colind[ncol]);
    return ret;
  }

  Sparsity Sparsity::dense(casadi_int nrow, casadi_int ncol) {
    casadi_assert_dev(nrow>=0);
    casadi_assert_dev(ncol>=0);
    // Column offset
    std::vector<casadi_int> colind(ncol+1);
    for (casadi_int cc=0; cc<ncol+1; ++cc) colind[cc] = cc*nrow;

    // Row
    std::vector<casadi_int> row(ncol*nrow);
    for (casadi_int cc=0; cc<ncol; ++cc)
      for (casadi_int rr=0; rr<nrow; ++rr)
        row[rr+cc*nrow] = rr;

    return Sparsity(nrow, ncol, colind, row);
  }

  Sparsity Sparsity::upper(casadi_int n) {
    casadi_assert(n>=0, "Sparsity::upper expects a positive integer as argument");
    casadi_int nrow=n, ncol=n;
    std::vector<casadi_int> colind, row;
    colind.reserve(ncol+1);
    row.reserve((n*(n+1))/2);

    // Loop over columns
    colind.push_back(0);
    for (casadi_int cc=0; cc<ncol; ++cc) {
      // Loop over rows for the upper triangular half
      for (casadi_int rr=0; rr<=cc; ++rr) {
        row.push_back(rr);
      }
      colind.push_back(row.size());
    }

    // Return the pattern
    return Sparsity(nrow, ncol, colind, row);
  }

  Sparsity Sparsity::lower(casadi_int n) {
    casadi_assert(n>=0, "Sparsity::lower expects a positive integer as argument");
    casadi_int nrow=n, ncol=n;
    std::vector<casadi_int> colind, row;
    colind.reserve(ncol+1);
    row.reserve((n*(n+1))/2);

    // Loop over columns
    colind.push_back(0);
    for (casadi_int cc=0; cc<ncol; ++cc) {
      // Loop over rows for the lower triangular half
      for (casadi_int rr=cc; rr<nrow; ++rr) {
        row.push_back(rr);
      }
      colind.push_back(row.size());
    }

    // Return the pattern
    return Sparsity(nrow, ncol, colind, row);
  }

  Sparsity Sparsity::band(casadi_int n, casadi_int p) {
    casadi_assert(n>=0, "Sparsity::band expects a positive integer as argument");
    casadi_assert((p<0? -p : p)<n,
                          "Sparsity::band: position of band schould be smaller then size argument");

    casadi_int nc = n-(p<0? -p : p);

    std::vector< casadi_int >          row(nc);

    casadi_int offset = max(p, casadi_int(0));
    for (casadi_int i=0;i<nc;i++) {
      row[i]=i+offset;
    }

    std::vector< casadi_int >          colind(n+1);

    offset = min(p, casadi_int(0));
    for (casadi_int i=0;i<n+1;i++) {
      colind[i]=max(min(i+offset, nc), casadi_int(0));
    }

    return Sparsity(n, n, colind, row);

  }

  Sparsity Sparsity::banded(casadi_int n, casadi_int p) {
    // This is not an efficient implementation
    Sparsity ret = Sparsity(n, n);
    for (casadi_int i=-p;i<=p;++i) {
      ret = ret + Sparsity::band(n, i);
    }
    return ret;
  }

  Sparsity Sparsity::unit(casadi_int n, casadi_int el) {
    std::vector<casadi_int> row(1, el), colind(2);
    colind[0] = 0;
    colind[1] = 1;
    return Sparsity(n, 1, colind, row);
  }

  Sparsity Sparsity::rowcol(const std::vector<casadi_int>& row, const std::vector<casadi_int>& col,
                            casadi_int nrow, casadi_int ncol) {
    std::vector<casadi_int> all_rows, all_cols;
    all_rows.reserve(row.size()*col.size());
    all_cols.reserve(row.size()*col.size());
    for (std::vector<casadi_int>::const_iterator c_it=col.begin(); c_it!=col.end(); ++c_it) {
      casadi_assert(*c_it>=0 && *c_it<ncol, "Sparsity::rowcol: Column index out of bounds");
      for (std::vector<casadi_int>::const_iterator r_it=row.begin(); r_it!=row.end(); ++r_it) {
        casadi_assert(*r_it>=0 && *r_it<nrow, "Sparsity::rowcol: Row index out of bounds");
        all_rows.push_back(*r_it);
        all_cols.push_back(*c_it);
      }
    }
    return Sparsity::triplet(nrow, ncol, all_rows, all_cols);
  }

  Sparsity Sparsity::triplet(casadi_int nrow, casadi_int ncol, const std::vector<casadi_int>& row,
                             const std::vector<casadi_int>& col, std::vector<casadi_int>& mapping,
                             bool invert_mapping) {
    // Assert dimensions
    casadi_assert_dev(nrow>=0);
    casadi_assert_dev(ncol>=0);
    casadi_assert(col.size()==row.size(), "inconsistent lengths");

    // Create the return sparsity pattern and access vectors
    std::vector<casadi_int> r_colind(ncol+1, 0);
    std::vector<casadi_int> r_row;
    r_row.reserve(row.size());

    // Consistency check and check if elements are already perfectly ordered with no duplicates
    casadi_int last_col=-1, last_row=-1;
    bool perfectly_ordered=true;
    for (casadi_int k=0; k<col.size(); ++k) {
      // Consistency check
      casadi_assert(col[k]>=0 && col[k]<ncol, "Column index out of bounds");
      casadi_assert(row[k]>=0 && row[k]<nrow, "Row index out of bounds");

      // Check if ordering is already perfect
      perfectly_ordered = perfectly_ordered && (col[k]<last_col ||
                                                (col[k]==last_col && row[k]<=last_row));
      last_col = col[k];
      last_row = row[k];
    }

    // Quick return if perfectly ordered
    if (perfectly_ordered) {
      // Save rows
      r_row.resize(row.size());
      copy(row.begin(), row.end(), r_row.begin());

      // Find offset index
      casadi_int el=0;
      for (casadi_int i=0; i<ncol; ++i) {
        while (el<col.size() && col[el]==i) el++;
        r_colind[i+1] = el;
      }

      // Identity mapping
      mapping.resize(row.size());
      for (casadi_int k=0; k<row.size(); ++k) mapping[k] = k;

      // Quick return
      return Sparsity(nrow, ncol, r_colind, r_row);
    }

    // Reuse data
    std::vector<casadi_int>& mapping1 = invert_mapping ? r_row : mapping;
    std::vector<casadi_int>& mapping2 = invert_mapping ? mapping : r_row;

    // Make sure that enough memory is allocated to use as a work vector
    mapping1.reserve(std::max(nrow+1, static_cast<casadi_int>(col.size())));

    // Number of elements in each row
    std::vector<casadi_int>& rowcount = mapping1; // reuse memory
    rowcount.resize(nrow+1);
    fill(rowcount.begin(), rowcount.end(), 0);
    for (std::vector<casadi_int>::const_iterator it=row.begin(); it!=row.end(); ++it) {
      rowcount[*it+1]++;
    }

    // Cumsum to get index offset for each row
    for (casadi_int i=0; i<nrow; ++i) {
      rowcount[i+1] += rowcount[i];
    }

    // New row for each old row
    mapping2.resize(row.size());
    for (casadi_int k=0; k<row.size(); ++k) {
      mapping2[rowcount[row[k]]++] = k;
    }

    // Number of elements in each col
    // reuse memory, r_colind is already the right size
    std::vector<casadi_int>& colcount = r_colind;
                                           // and is filled with zeros
    for (std::vector<casadi_int>::const_iterator it=mapping2.begin(); it!=mapping2.end(); ++it) {
      colcount[col[*it]+1]++;
    }

    // Cumsum to get index offset for each col
    for (casadi_int i=0; i<ncol; ++i) {
      colcount[i+1] += colcount[i];
    }

    // New col for each old col
    mapping1.resize(col.size());
    for (std::vector<casadi_int>::const_iterator it=mapping2.begin(); it!=mapping2.end(); ++it) {
      mapping1[colcount[col[*it]]++] = *it;
    }

    // Current element in the return matrix
    casadi_int r_el = 0;
    r_row.resize(col.size());

    // Current nonzero
    std::vector<casadi_int>::const_iterator it=mapping1.begin();

    // Loop over columns
    r_colind[0] = 0;
    for (casadi_int i=0; i<ncol; ++i) {

      // Previous row (to detect duplicates)
      casadi_int j_prev = -1;

      // Loop over nonzero elements of the col
      while (it!=mapping1.end() && col[*it]==i) {

        // Get the element
        casadi_int el = *it;
        it++;

        // Get the row
        casadi_int j = row[el];

        // If not a duplicate, save to return matrix
        if (j!=j_prev)
          r_row[r_el++] = j;

        if (invert_mapping) {
          // Save to the inverse mapping
          mapping2[el] = r_el-1;
        } else {
          // If not a duplicate, save to the mapping vector
          if (j!=j_prev)
            mapping1[r_el-1] = el;
        }

        // Save row
        j_prev = j;
      }

      // Update col offset
      r_colind[i+1] = r_el;
    }

    // Resize the row vector
    r_row.resize(r_el);

    // Resize mapping matrix
    if (!invert_mapping) {
      mapping1.resize(r_el);
    }

    return Sparsity(nrow, ncol, r_colind, r_row);
  }

  Sparsity Sparsity::triplet(casadi_int nrow, casadi_int ncol, const std::vector<casadi_int>& row,
                             const std::vector<casadi_int>& col) {
    std::vector<casadi_int> mapping;
    return Sparsity::triplet(nrow, ncol, row, col, mapping, false);
  }

  Sparsity Sparsity::nonzeros(casadi_int nrow, casadi_int ncol,
      const std::vector<casadi_int>& nz, bool ind1) {
    casadi_assert(nrow>0, "nrow must be >0.");
    std::vector<casadi_int> row(nz.size());
    std::vector<casadi_int> col(nz.size());
    for (casadi_int i=0;i<nz.size();++i) {
      casadi_int k = nz[i];
      k-= ind1;
      row[i] = k % nrow;
      col[i] = k / nrow;
    }
    return triplet(nrow, ncol, row, col);
  }

  bool Sparsity::is_singular() const {
    casadi_assert(is_square(),
      "is_singular: only defined for square matrices, but got " + dim());
    return sprank(*this)!=size2();
  }

  std::vector<casadi_int> Sparsity::compress() const {
    return (*this)->sp();
  }

  Sparsity::operator const std::vector<casadi_int>&() const {
    return (*this)->sp();
  }

  Sparsity::operator SparsityStruct() const {
    const casadi_int* sp = *this;
    casadi_int nrow = sp[0], ncol = sp[1];
    const casadi_int* colind = sp+2, *row = sp+2+ncol+1;
    return SparsityStruct{nrow, ncol, colind, row};
  }

  Sparsity Sparsity::compressed(const std::vector<casadi_int>& v) {
    // Check consistency
    casadi_assert_dev(v.size() >= 2);
    casadi_int nrow = v[0];
    casadi_int ncol = v[1];
    casadi_assert_dev(v.size() >= 2 + ncol+1);
    casadi_int nnz = v[2 + ncol];
    bool dense = v.size() == 2 + ncol+1 && nrow*ncol==nnz;
    bool sparse = v.size() == 2 + ncol+1 + nnz;
    casadi_assert_dev(dense || sparse);

    // Call array version
    return compressed(&v.front());
  }

  Sparsity Sparsity::compressed(const casadi_int* v) {
    casadi_assert_dev(v!=0);

    // Get sparsity pattern
    casadi_int nrow = v[0];
    casadi_int ncol = v[1];
    const casadi_int *colind = v+2;
    if (colind[0]==1) {
      // Dense matrix
      return Sparsity::dense(nrow, ncol);
    }
    casadi_int nnz = colind[ncol];
    if (nrow*ncol == nnz) {
      // Dense matrix
      return Sparsity::dense(nrow, ncol);
    } else {
      // Sparse matrix
      const casadi_int *row = v + 2 + ncol+1;
      return Sparsity(nrow, ncol,
                      vector<casadi_int>(colind, colind+ncol+1),
                      vector<casadi_int>(row, row+nnz));
    }
  }

  casadi_int Sparsity::bw_upper() const {
    return (*this)->bw_upper();
  }

  casadi_int Sparsity::bw_lower() const {
    return (*this)->bw_lower();
  }

  Sparsity Sparsity::horzcat(const std::vector<Sparsity> & sp) {
    // Quick return if possible
    if (sp.empty()) return Sparsity(0, 0);
    if (sp.size()==1) return sp.front();

    // Count total nnz
    casadi_int nnz_total = 0;
    for (casadi_int i=0; i<sp.size(); ++i) nnz_total += sp[i].nnz();

    // Construct from vectors (triplet format)
    vector<casadi_int> ret_row, ret_col;
    ret_row.reserve(nnz_total);
    ret_col.reserve(nnz_total);
    casadi_int ret_ncol = 0;
    casadi_int ret_nrow = 0;
    for (casadi_int i=0; i<sp.size() && ret_nrow==0; ++i)
      ret_nrow = sp[i].size1();

    // Append all patterns
    for (vector<Sparsity>::const_iterator i=sp.begin(); i!=sp.end(); ++i) {
      // Get sparsity pattern
      casadi_int sp_nrow = i->size1();
      casadi_int sp_ncol = i->size2();
      const casadi_int* sp_colind = i->colind();
      const casadi_int* sp_row = i->row();
      casadi_assert(sp_nrow==ret_nrow || sp_nrow==0,
                            "Sparsity::horzcat: Mismatching number of rows");

      // Add entries to pattern
      for (casadi_int cc=0; cc<sp_ncol; ++cc) {
        for (casadi_int k=sp_colind[cc]; k<sp_colind[cc+1]; ++k) {
          ret_row.push_back(sp_row[k]);
          ret_col.push_back(cc + ret_ncol);
        }
      }

      // Update offset
      ret_ncol += sp_ncol;
    }
    return Sparsity::triplet(ret_nrow, ret_ncol, ret_row, ret_col);
  }

  Sparsity Sparsity::kron(const Sparsity& a, const Sparsity& b) {
    casadi_int a_ncol = a.size2();
    casadi_int b_ncol = b.size2();
    casadi_int a_nrow = a.size1();
    casadi_int b_nrow = b.size1();
    if (a.is_dense() && b.is_dense()) return Sparsity::dense(a_nrow*b_nrow, a_ncol*b_ncol);

    const casadi_int* a_colind = a.colind();
    const casadi_int* a_row = a.row();
    const casadi_int* b_colind = b.colind();
    const casadi_int* b_row = b.row();

    std::vector<casadi_int> r_colind(a_ncol*b_ncol+1, 0);
    std::vector<casadi_int> r_row(a.nnz()*b.nnz());

    casadi_int* r_colind_ptr = get_ptr(r_colind);
    casadi_int* r_row_ptr = get_ptr(r_row);

    casadi_int i=0;
    casadi_int j=0;
    // Loop over the columns
    for (casadi_int a_cc=0; a_cc<a_ncol; ++a_cc) {
      casadi_int a_start = a_colind[a_cc];
      casadi_int a_stop  = a_colind[a_cc+1];
      // Loop over the columns
      for (casadi_int b_cc=0; b_cc<b_ncol; ++b_cc) {
        casadi_int b_start = b_colind[b_cc];
        casadi_int b_stop  = b_colind[b_cc+1];
        // Loop over existing nonzeros
        for (casadi_int a_el=a_start; a_el<a_stop; ++a_el) {
          casadi_int a_r = a_row[a_el];
          // Loop over existing nonzeros
          for (casadi_int b_el=b_start; b_el<b_stop; ++b_el) {
            casadi_int b_r = b_row[b_el];
            r_row_ptr[i++] = a_r*b_nrow+b_r;
          }
        }
        j+=1;
        r_colind_ptr[j] = r_colind_ptr[j-1] + (b_stop-b_start)*(a_stop-a_start);
      }
    }
    return Sparsity(a_nrow*b_nrow, a_ncol*b_ncol, r_colind, r_row);
  }

  Sparsity Sparsity::vertcat(const std::vector<Sparsity> & sp) {
    // Quick return if possible
    if (sp.empty()) return Sparsity(0, 0);
    if (sp.size()==1) return sp.front();

    // Count total nnz
    casadi_int nnz_total = 0;
    for (casadi_int i=0; i<sp.size(); ++i) nnz_total += sp[i].nnz();

    // Construct from vectors (triplet format)
    vector<casadi_int> ret_row, ret_col;
    ret_row.reserve(nnz_total);
    ret_col.reserve(nnz_total);
    casadi_int ret_nrow = 0;
    casadi_int ret_ncol = 0;
    for (casadi_int i=0; i<sp.size() && ret_ncol==0; ++i)
      ret_ncol = sp[i].size2();

    // Append all patterns
    for (vector<Sparsity>::const_iterator i=sp.begin(); i!=sp.end(); ++i) {
      // Get sparsity pattern
      casadi_int sp_nrow = i->size1();
      casadi_int sp_ncol = i->size2();
      const casadi_int* sp_colind = i->colind();
      const casadi_int* sp_row = i->row();
      casadi_assert(sp_ncol==ret_ncol || sp_ncol==0,
                            "Sparsity::vertcat: Mismatching number of columns");

      // Add entries to pattern
      for (casadi_int cc=0; cc<sp_ncol; ++cc) {
        for (casadi_int k=sp_colind[cc]; k<sp_colind[cc+1]; ++k) {
          ret_row.push_back(sp_row[k] + ret_nrow);
          ret_col.push_back(cc);
        }
      }

      // Update offset
      ret_nrow += sp_nrow;
    }
    return Sparsity::triplet(ret_nrow, ret_ncol, ret_row, ret_col);
  }

  Sparsity Sparsity::diagcat(const std::vector< Sparsity > &v) {
    casadi_int n = 0;
    casadi_int m = 0;

    std::vector<casadi_int> colind(1, 0);
    std::vector<casadi_int> row;

    casadi_int nz = 0;
    for (casadi_int i=0;i<v.size();++i) {
      const casadi_int* colind_ = v[i].colind();
      casadi_int ncol = v[i].size2();
      const casadi_int* row_ = v[i].row();
      casadi_int sz = v[i].nnz();
      for (casadi_int k=1; k<ncol+1; ++k) {
        colind.push_back(colind_[k]+nz);
      }
      for (casadi_int k=0; k<sz; ++k) {
        row.push_back(row_[k]+m);
      }
      n+= v[i].size2();
      m+= v[i].size1();
      nz+= v[i].nnz();
    }

    return Sparsity(m, n, colind, row);
  }

  std::vector<Sparsity> Sparsity::horzsplit(const Sparsity& x,
      const std::vector<casadi_int>& offset) {
    // Consistency check
    casadi_assert_dev(offset.size()>=1);
    casadi_assert_dev(offset.front()==0);
    casadi_assert(offset.back()==x.size2(),
                          "horzsplit(Sparsity, std::vector<casadi_int>): Last elements of offset "
                          "(" + str(offset.back()) + ") must equal the number of columns "
                          "(" + str(x.size2()) + ")");
    casadi_assert_dev(is_monotone(offset));

    // Number of outputs
    casadi_int n = offset.size()-1;

    // Get the sparsity of the input
    const casadi_int* colind_x = x.colind();
    const casadi_int* row_x = x.row();

    // Allocate result
    std::vector<Sparsity> ret;
    ret.reserve(n);

    // Sparsity pattern as CCS vectors
    vector<casadi_int> colind, row;
    casadi_int ncol, nrow = x.size1();

    // Get the sparsity patterns of the outputs
    for (casadi_int i=0; i<n; ++i) {
      casadi_int first_col = offset[i];
      casadi_int last_col = offset[i+1];
      ncol = last_col - first_col;

      // Construct the sparsity pattern
      colind.resize(ncol+1);
      copy(colind_x+first_col, colind_x+last_col+1, colind.begin());
      for (vector<casadi_int>::iterator it=colind.begin()+1; it!=colind.end(); ++it)
        *it -= colind[0];
      colind[0] = 0;
      row.resize(colind.back());
      copy(row_x+colind_x[first_col], row_x+colind_x[last_col], row.begin());

      // Append to the list
      ret.push_back(Sparsity(nrow, ncol, colind, row));
    }

    // Return (RVO)
    return ret;
  }

  std::vector<Sparsity> Sparsity::vertsplit(const Sparsity& x,
      const std::vector<casadi_int>& offset) {
    std::vector<Sparsity> ret = horzsplit(x.T(), offset);
    for (std::vector<Sparsity>::iterator it=ret.begin(); it!=ret.end(); ++it) {
      *it = it->T();
    }
    return ret;
  }

  Sparsity Sparsity::blockcat(const std::vector< std::vector< Sparsity > > &v) {
    std::vector< Sparsity > ret;
    for (casadi_int i=0; i<v.size(); ++i)
      ret.push_back(horzcat(v[i]));
    return vertcat(ret);
  }

  std::vector<Sparsity> Sparsity::diagsplit(const Sparsity& x,
                                            const std::vector<casadi_int>& offset1,
                                            const std::vector<casadi_int>& offset2) {
    // Consistency check
    casadi_assert_dev(offset1.size()>=1);
    casadi_assert_dev(offset1.front()==0);
    casadi_assert(offset1.back()==x.size1(),
                          "diagsplit(Sparsity, offset1, offset2): Last elements of offset1 "
                          "(" + str(offset1.back()) + ") must equal the number of rows "
                          "(" + str(x.size1()) + ")");
    casadi_assert(offset2.back()==x.size2(),
                          "diagsplit(Sparsity, offset1, offset2): Last elements of offset2 "
                          "(" + str(offset2.back()) + ") must equal the number of rows "
                          "(" + str(x.size2()) + ")");
    casadi_assert_dev(is_monotone(offset1));
    casadi_assert_dev(is_monotone(offset2));
    casadi_assert_dev(offset1.size()==offset2.size());

    // Number of outputs
    casadi_int n = offset1.size()-1;

    // Return value
    std::vector<Sparsity> ret;

    // Caveat: this is a very silly implementation
    IM x2 = IM::zeros(x);

    for (casadi_int i=0; i<n; ++i) {
      ret.push_back(x2(Slice(offset1[i], offset1[i+1]),
                       Slice(offset2[i], offset2[i+1])).sparsity());
    }

    return ret;
  }

  casadi_int Sparsity::sprank(const Sparsity& x) {
    std::vector<casadi_int> rowperm, colperm, rowblock, colblock, coarse_rowblock, coarse_colblock;
    x.btf(rowperm, colperm, rowblock, colblock, coarse_rowblock, coarse_colblock);
    return coarse_colblock.at(3);
  }

  Sparsity::operator const casadi_int*() const {
    return &(*this)->sp().front();
  }

  casadi_int Sparsity::norm_0_mul(const Sparsity& x, const Sparsity& A) {
    // Implementation borrowed from Scipy's sparsetools/csr.h
    casadi_assert(A.size1()==x.size2(), "Dimension error. Got " + x.dim()
                          + " times " + A.dim() + ".");

    casadi_int n_row = A.size2();
    casadi_int n_col = x.size1();

    // Allocate work vectors
    std::vector<bool> Bwork(n_col);
    std::vector<casadi_int> Iwork(n_row+1+n_col);

    const casadi_int* Aj = A.row();
    const casadi_int* Ap = A.colind();
    const casadi_int* Bj = x.row();
    const casadi_int* Bp = x.colind();
    casadi_int *Cp = get_ptr(Iwork);
    casadi_int *mask = Cp+n_row+1;

    // Pass 1
    // method that uses O(n) temp storage
    std::fill(mask, mask+n_col, -1);

    Cp[0] = 0;
    casadi_int nnz = 0;
    for (casadi_int i = 0; i < n_row; i++) {
      casadi_int row_nnz = 0;
      for (casadi_int jj = Ap[i]; jj < Ap[i+1]; jj++) {
        casadi_int j = Aj[jj];
        for (casadi_int kk = Bp[j]; kk < Bp[j+1]; kk++) {
          casadi_int k = Bj[kk];
          if (mask[k] != i) {
            mask[k] = i;
            row_nnz++;
          }
        }
      }
      casadi_int next_nnz = nnz + row_nnz;
      nnz = next_nnz;
      Cp[i+1] = nnz;
    }

    // Pass 2
    casadi_int *next = get_ptr(Iwork) + n_row+1;
    std::fill(next, next+n_col, -1);
    std::vector<bool> & sums = Bwork;
    std::fill(sums.begin(), sums.end(), false);
    nnz = 0;
    Cp[0] = 0;
    for (casadi_int i = 0; i < n_row; i++) {
      casadi_int head   = -2;
      casadi_int length =  0;
      casadi_int jj_start = Ap[i];
      casadi_int jj_end   = Ap[i+1];
      for (casadi_int jj = jj_start; jj < jj_end; jj++) {
        casadi_int j = Aj[jj];
        casadi_int kk_start = Bp[j];
        casadi_int kk_end   = Bp[j+1];
        for (casadi_int kk = kk_start; kk < kk_end; kk++) {
          casadi_int k = Bj[kk];
          sums[k] = true;
          if (next[k] == -1) {
            next[k] = head;
            head  = k;
            length++;
          }
        }
      }
      for (casadi_int jj = 0; jj < length; jj++) {
        if (sums[head]) {
          nnz++;
        }
        casadi_int temp = head;
        head = next[head];
        next[temp] = -1; //clear arrays
        sums[temp] =  0;
      }
      Cp[i+1] = nnz;
    }
    return nnz;
  }

  void Sparsity::mul_sparsityF(const bvec_t* x, const Sparsity& x_sp,
                               const bvec_t* y, const Sparsity& y_sp,
                               bvec_t* z, const Sparsity& z_sp,
                               bvec_t* w) {
    // Assert dimensions
    casadi_assert(z_sp.size1()==x_sp.size1() && x_sp.size2()==y_sp.size1()
                          && y_sp.size2()==z_sp.size2(),
                          "Dimension error. Got x=" + x_sp.dim() + ", y=" + y_sp.dim()
                          + " and z=" + z_sp.dim() + ".");

    // Direct access to the arrays
    const casadi_int* y_colind = y_sp.colind();
    const casadi_int* y_row = y_sp.row();
    const casadi_int* x_colind = x_sp.colind();
    const casadi_int* x_row = x_sp.row();
    const casadi_int* z_colind = z_sp.colind();
    const casadi_int* z_row = z_sp.row();

    // Loop over the columns of y and z
    casadi_int ncol = z_sp.size2();
    for (casadi_int cc=0; cc<ncol; ++cc) {
      // Get the dense column of z
      for (casadi_int kk=z_colind[cc]; kk<z_colind[cc+1]; ++kk) {
        w[z_row[kk]] = z[kk];
      }

      // Loop over the nonzeros of y
      for (casadi_int kk=y_colind[cc]; kk<y_colind[cc+1]; ++kk) {
        casadi_int rr = y_row[kk];

        // Loop over corresponding columns of x
        bvec_t yy = y[kk];
        for (casadi_int kk1=x_colind[rr]; kk1<x_colind[rr+1]; ++kk1) {
          w[x_row[kk1]] |= x[kk1] | yy;
        }
      }

      // Get the sparse column of z
      for (casadi_int kk=z_colind[cc]; kk<z_colind[cc+1]; ++kk) {
        z[kk] = w[z_row[kk]];
      }
    }
  }

  void Sparsity::mul_sparsityR(bvec_t* x, const Sparsity& x_sp,
                               bvec_t* y, const Sparsity& y_sp,
                               bvec_t* z, const Sparsity& z_sp,
                               bvec_t* w) {
    // Assert dimensions
    casadi_assert(z_sp.size1()==x_sp.size1() && x_sp.size2()==y_sp.size1()
                          && y_sp.size2()==z_sp.size2(),
                          "Dimension error. Got x=" + x_sp.dim() + ", y=" + y_sp.dim()
                          + " and z=" + z_sp.dim() + ".");

    // Direct access to the arrays
    const casadi_int* y_colind = y_sp.colind();
    const casadi_int* y_row = y_sp.row();
    const casadi_int* x_colind = x_sp.colind();
    const casadi_int* x_row = x_sp.row();
    const casadi_int* z_colind = z_sp.colind();
    const casadi_int* z_row = z_sp.row();

    // Loop over the columns of y and z
    casadi_int ncol = z_sp.size2();
    for (casadi_int cc=0; cc<ncol; ++cc) {
      // Get the dense column of z
      for (casadi_int kk=z_colind[cc]; kk<z_colind[cc+1]; ++kk) {
        w[z_row[kk]] = z[kk];
      }

      // Loop over the nonzeros of y
      for (casadi_int kk=y_colind[cc]; kk<y_colind[cc+1]; ++kk) {
        casadi_int rr = y_row[kk];

        // Loop over corresponding columns of x
        bvec_t yy = 0;
        for (casadi_int kk1=x_colind[rr]; kk1<x_colind[rr+1]; ++kk1) {
          yy |= w[x_row[kk1]];
          x[kk1] |= w[x_row[kk1]];
        }
        y[kk] |= yy;
      }

      // Get the sparse column of z
      for (casadi_int kk=z_colind[cc]; kk<z_colind[cc+1]; ++kk) {
        z[kk] = w[z_row[kk]];
      }
    }
  }

  Dict Sparsity::info() const {
    if (is_null()) return Dict();
    return {{"nrow", size1()}, {"ncol", size2()}, {"colind", get_colind()}, {"row", get_row()}};
  }

  Sparsity Sparsity::from_info(const Dict& info) {
    auto it = info.find("nrow");
    if (it==info.end()) return Sparsity();
    casadi_int nrow = info.at("nrow");
    casadi_int ncol = info.at("ncol");
    std::vector<casadi_int> row, colind;
    if (info.at("row").is_int_vector()) {
      row = info.at("row");
    } else {
      row.push_back(info.at("row"));
    }
    if (info.at("colind").is_int_vector()) {
      colind = info.at("colind");
    } else {
      colind.push_back(info.at("colind"));
    }
    return Sparsity(nrow, ncol, colind, row);
  }

<<<<<<< HEAD
  Sparsity Sparsity::kkt(const Sparsity& H, const Sparsity& J,
                         bool with_x_diag, bool with_lam_g_diag) {
    // Consistency check
    casadi_assert(H.is_square(), "H must be square");
    casadi_assert(H.size1() == J.size2(), "Dimension mismatch");

    // Add diagonal to H recursively
    if (with_x_diag) return kkt(H + diag(H.size()), J, false, with_lam_g_diag);

    // Lower right entry
    int ng = J.size1();
    Sparsity B = with_lam_g_diag ? diag(ng, ng) : Sparsity(ng, ng);

    // Concatenate
    return blockcat({{H, J.T()}, {J, B}});
  }

=======
  void Sparsity::serialize(std::ostream &stream) const {
    stream << "sp";
    stream << size1() << "x" << size2();
    stream << "n" << nnz();
    for (int i=0;i<nnz();++i)
      stream << ":" << row()[i];
    for (int i=0;i<size2()+1;++i)
      stream << ":" << colind()[i];
    stream << "s";
  }

  Sparsity Sparsity::deserialize(std::istream &stream) {
    char ch;
    stream >> ch;
    stream >> ch;
    casadi_int nrow, ncol, nnz;
    stream >> nrow; stream >> ch;
    stream >> ncol; stream >> ch;
    stream >> nnz;
    std::vector<casadi_int> row(nnz), colind(ncol+1);
    for (int i=0;i<nnz;++i) {
      stream >> ch;
      stream >> row[i];
    }
    for (int i=0;i<ncol+1;++i) {
      stream >> ch;
      stream >> colind[i];
    }
    stream >> ch;
    return Sparsity(nrow, ncol, colind, row);
  }

  std::string Sparsity::serialize() const {
    std::stringstream ss;
    serialize(ss);
    return ss.str();
  }

  Sparsity Sparsity::deserialize(const std::string& s) {
    std::stringstream ss;
    ss << s;
    return deserialize(ss);
  }



>>>>>>> 27ce3278
} // namespace casadi<|MERGE_RESOLUTION|>--- conflicted
+++ resolved
@@ -1732,7 +1732,6 @@
     return Sparsity(nrow, ncol, colind, row);
   }
 
-<<<<<<< HEAD
   Sparsity Sparsity::kkt(const Sparsity& H, const Sparsity& J,
                          bool with_x_diag, bool with_lam_g_diag) {
     // Consistency check
@@ -1750,7 +1749,6 @@
     return blockcat({{H, J.T()}, {J, B}});
   }
 
-=======
   void Sparsity::serialize(std::ostream &stream) const {
     stream << "sp";
     stream << size1() << "x" << size2();
@@ -1794,8 +1792,4 @@
     ss << s;
     return deserialize(ss);
   }
-
-
-
->>>>>>> 27ce3278
 } // namespace casadi