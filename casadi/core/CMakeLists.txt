--- conflicted
+++ resolved
@@ -84,31 +84,6 @@
   mx/repmat.hpp              mx/repmat.cpp              # RepMat
 
   # A dynamically created function with AD capabilities
-<<<<<<< HEAD
-  function/io_interface.hpp                                         # Input/output interface for Function and FunctionInternal
-  function/io_scheme.hpp
-  function/function.hpp            function/function.cpp            function/function_internal.hpp            function/function_internal.cpp
-  function/plugin_interface.hpp    function/plugin_interface.cpp    # Plugin interface for Function
-  function/x_function_internal.hpp                                  # Base class for SXFunction and MXFunction
-  function/sx_function.hpp         function/sx_function.cpp         function/sx_function_internal.hpp         function/sx_function_internal.cpp
-  function/mx_function.hpp         function/mx_function.cpp         function/mx_function_internal.hpp         function/mx_function_internal.cpp
-  function/custom_function.hpp     function/custom_function.cpp     function/custom_function_internal.hpp     function/custom_function_internal.cpp
-  function/external_function.hpp   function/external_function.cpp   function/external_function_internal.hpp   function/external_function_internal.cpp
-  function/linear_solver.hpp       function/linear_solver.cpp       function/linear_solver_internal.hpp       function/linear_solver_internal.cpp
-  function/implicit_function.hpp   function/implicit_function.cpp   function/implicit_function_internal.hpp   function/implicit_function_internal.cpp
-  function/integrator.hpp          function/integrator.cpp          function/integrator_internal.hpp          function/integrator_internal.cpp
-  function/nlp_solver.hpp          function/nlp_solver.cpp          function/nlp_solver_internal.hpp          function/nlp_solver_internal.cpp
-  function/homotopy_nlp_solver.hpp function/homotopy_nlp_solver.cpp function/homotopy_nlp_internal.hpp function/homotopy_nlp_internal.cpp
-  function/simulator.hpp           function/simulator.cpp           function/simulator_internal.hpp           function/simulator_internal.cpp
-  function/control_simulator.hpp   function/control_simulator.cpp   function/control_simulator_internal.hpp   function/control_simulator_internal.cpp
-  function/qp_solver.hpp           function/qp_solver.cpp           function/qp_solver_internal.hpp           function/qp_solver_internal.cpp
-  function/stabilized_qp_solver.hpp    function/stabilized_qp_solver.cpp    function/stabilized_qp_solver_internal.hpp function/stabilized_qp_solver_internal.cpp
-  function/sdp_solver.hpp          function/sdp_solver.cpp          function/sdp_solver_internal.hpp          function/sdp_solver_internal.cpp
-  function/sdqp_solver.hpp         function/sdqp_solver.cpp         function/sdqp_solver_internal.hpp         function/sdqp_solver_internal.cpp
-  function/socp_solver.hpp         function/socp_solver.cpp         function/socp_solver_internal.hpp         function/socp_solver_internal.cpp
-  function/qcqp_solver.hpp         function/qcqp_solver.cpp         function/qcqp_solver_internal.hpp         function/qcqp_solver_internal.cpp
-  function/lp_solver.hpp           function/lp_solver.cpp           function/lp_internal.hpp                  function/lp_internal.cpp
-=======
   function/function.hpp            function/function.cpp            # Function object class (public API)
   function/oracle.hpp              function/oracle.cpp              # Oracle class (generating function objects)
   function/function_internal.hpp   function/function_internal.cpp   # Function object class (internal API)
@@ -125,7 +100,6 @@
   function/integrator.hpp          function/integrator_impl.hpp    function/integrator.cpp
   function/nlpsol.hpp              function/nlpsol_impl.hpp        function/nlpsol.cpp
   function/qpsol.hpp               function/qpsol_impl.hpp         function/qpsol.cpp
->>>>>>> 16b92dfe
   function/code_generator.hpp      function/code_generator.cpp
   function/switch.hpp              function/switch.cpp
   function/map.hpp                 function/map.cpp
