--- conflicted
+++ resolved
@@ -568,7 +568,6 @@
 
     /// \endcond
 
-<<<<<<< HEAD
 #ifndef SWIG
     /** \brief Matrix adjoint
     */
@@ -585,54 +584,26 @@
     /** \brief Get the (i,j) cofactor matrix
     */
     friend inline Matrix<DataType> cofactor(const Matrix<DataType> &x, int i, int j) {
-=======
-/**
-\ingroup expression_tools
-@{
-*/
-#if !defined(SWIG) || defined(DOXYGEN)
-    /** \brief Matrix adjoint */
-    inline friend Matrix<DataType> adj(const Matrix<DataType>& A) { return A.zz_adj();}
-
-    /** \brief Get the (i,j) minor matrix */
-    inline friend Matrix<DataType> getMinor(const Matrix<DataType> &x, int i, int j) {
-      return x.zz_getMinor(i, j);
-    }
-
-    /** \brief Get the (i,j) cofactor matrix */
-    inline friend Matrix<DataType> cofactor(const Matrix<DataType> &x, int i, int j) {
->>>>>>> 53b708fb
       return x.zz_cofactor(i, j);
     }
 
     /** \brief  QR factorization using the modified Gram-Schmidt algorithm
-<<<<<<< HEAD
-
-      More stable than the classical Gram-Schmidt, but may break down if the rows of A
-      are nearly linearly dependent
-      See J. Demmel: Applied Numerical Linear Algebra (algorithm 3.1.).
-      Note that in SWIG, Q and R are returned by value.
-    */
-    friend inline void qr(const Matrix<DataType>& A, Matrix<DataType>& Q, Matrix<DataType>& R) {
-=======
      * More stable than the classical Gram-Schmidt, but may break down if the rows of A
      * are nearly linearly dependent
      * See J. Demmel: Applied Numerical Linear Algebra (algorithm 3.1.).
-     * Note that in SWIG, Q and R are returned by value. */
-    inline friend void qr(const Matrix<DataType>& A, Matrix<DataType>& Q, Matrix<DataType>& R) {
->>>>>>> 53b708fb
+     * Note that in SWIG, Q and R are returned by value.
+     */
+    friend inline void qr(const Matrix<DataType>& A, Matrix<DataType>& Q, Matrix<DataType>& R) {
       return A.zz_qr(Q, R);
     }
 
     /** \brief Obtain a Cholesky factorisation of a matrix
-<<<<<<< HEAD
-      
-      Returns an upper triangular R such that R'R = A.
-      Matrix A must be positive definite.
-     
-      At the moment, the algorithm is dense (Cholesky-Banachiewicz).
-      There is an open ticket #1212 to make it sparse.
-    */
+     * Returns an upper triangular R such that R'R = A.
+     * Matrix A must be positive definite.
+     * 
+     * At the moment, the algorithm is dense (Cholesky-Banachiewicz).
+     * There is an open ticket #1212 to make it sparse.
+     */
     friend inline Matrix<DataType> chol(const Matrix<DataType>& A) {
       return A.zz_chol();
     }
@@ -652,32 +623,10 @@
     /** \brief Inf-norm of a Matrix-Matrix product
     */
     friend inline Matrix<DataType>
-=======
-    *
-    *  Returns an upper triangular R such that R'R = A.
-    *  Matrix A must be positive definite.
-    *
-    * At the moment, the algorithm is dense (Cholesky-Banachiewicz).
-    * There is an open ticket #1212 to make it sparse.
-    */
-    inline friend Matrix<DataType> chol(const Matrix<DataType>& A) {
-      return A.zz_chol();
-    }
-
-    /// Returns true only if every element in the matrix is true
-    inline friend Matrix<DataType> all(const Matrix<DataType> &x) { return x.zz_all();}
-
-    /// Returns true if any element in the matrix is true
-    inline friend Matrix<DataType> any(const Matrix<DataType> &x) { return x.zz_any();}
-
-    /** Inf-norm of a Matrix-Matrix product */
-    inline friend Matrix<DataType>
->>>>>>> 53b708fb
       norm_inf_mul(const Matrix<DataType> &x, const Matrix<DataType> &y) {
       return x.zz_norm_inf_mul(y);
     }
 
-<<<<<<< HEAD
     /** \brief  Make a matrix sparse by removing numerical zeros
     */
     friend inline Matrix<DataType>
@@ -685,14 +634,6 @@
       return A.zz_sparsify(tol);
     }
 #endif
-=======
-    /** \brief  Make a matrix sparse by removing numerical zeros*/
-    inline friend Matrix<DataType> sparsify(const Matrix<DataType>& A, double tol=0) {
-      return A.zz_sparsify(tol);
-    }
-#endif // !SWIG || DOXYGEN
-/** @} */
->>>>>>> 53b708fb
 
     /** \brief Set or reset the depth to which equalities are being checked for simplifications */
     static void setEqualityCheckingDepth(int eq_depth=1);
