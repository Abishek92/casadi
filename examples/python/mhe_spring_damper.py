#
#     This file is part of CasADi.
# 
#     CasADi -- A symbolic framework for dynamic optimization.
#     Copyright (C) 2010 by Joel Andersson, Moritz Diehl, K.U.Leuven. All rights reserved.
# 
#     CasADi is free software; you can redistribute it and/or
#     modify it under the terms of the GNU Lesser General Public
#     License as published by the Free Software Foundation; either
#     version 3 of the License, or (at your option) any later version.
# 
#     CasADi is distributed in the hope that it will be useful,
#     but WITHOUT ANY WARRANTY; without even the implied warranty of
#     MERCHANTABILITY or FITNESS FOR A PARTICULAR PURPOSE.  See the GNU
#     Lesser General Public License for more details.
# 
#     You should have received a copy of the GNU Lesser General Public
#     License along with CasADi; if not, write to the Free Software
#     Foundation, Inc., 51 Franklin Street, Fifth Floor, Boston, MA  02110-1301  USA
# 
# 

from casadi import *
import numpy as NP
import matplotlib.pyplot as plt
import time
from casadi.tools import *
from scipy import linalg, matrix
plt.interactive(True)

# Settings of the filter
N = 10 # Horizon length
dt = 0.05; # Time step

sigma_p = 0.005 # Standard deviation of the position measurements
sigma_w = 0.1 # Standard deviation for the process noise
R = DMatrix(1/sigma_p**2) # resulting weighting matrix for the position measurements
Q = DMatrix(1/sigma_w**2) # resulting weighting matrix for the process noise

Nsimulation = 1000 # Lenght of the simulation

# Parameters of the system
m = 1 # The weight of the mass
k = 1 # The spring constant
c = 0.5 # The damping of the system
# The state
states = struct_ssym(["x","dx"]) # Full state vector of the system: position x and velocity dx
Nstates = states.size # Number of states
# Set up some aliases
x,dx = states[...]

# The control input
controls = struct_ssym(["F"]) # Full control vector of the system: Input force F
Ncontrols = controls.size # Number of control inputs
# Set up some aliases
F, = controls[...]

# Disturbances
disturbances = struct_ssym(["w"]) # Process noise vector
Ndisturbances = disturbances.size # Number of disturbances
# Set up some aliases
w, = disturbances[...]

# Measurements
measurements = struct_ssym(["y"]) # Measurement vector
Nmeas = measurements.size # Number of measurements
# Set up some aliases
y, = measurements[...]

# Create Structure for the entire horizon

# Structure that will be degrees of freedom for the optimizer
shooting = struct_ssym([(entry("X",repeat=N,struct=states),entry("W",repeat=N-1,struct=disturbances))])
# Structure that will be fixed parameters for the optimizer
parameters = struct_ssym([(entry("U",repeat=N-1,struct=controls),entry("Y",repeat=N,struct=measurements),entry("S",shape=(Nstates,Nstates)),entry("x0",shape=(Nstates,1)))])
S = parameters["S"]
x0 = parameters["x0"]
# Define the ODE right hand side
rhs = struct_SX(states)
rhs["x"] = dx
rhs["dx"] = (-k*x-c*dx+F)/m+w

f = SXFunction([states,controls,disturbances],[rhs])
f.init()

# Build an integrator for this system: Runge Kutta 4 integrator
k1 = f.eval([states,controls,disturbances])[0]
k2 = f.eval([states+dt/2.0*k1,controls,disturbances])[0]
k3 = f.eval([states+dt/2.0*k2,controls,disturbances])[0]
k4 = f.eval([states+dt*k3,controls,disturbances])[0]
states_1 = states()
states_1 = states+dt/6.0*(k1+2*k2+2*k3+k4)
phi = SXFunction([states,controls,disturbances],[states_1])
phi.init()
PHI = phi.jacobian()
PHI.init()
# Define the measurement system
h = SXFunction([states],[x]) # We have measurements of the position
h.init()
H = h.jacobian()
H.init()
# Build the objective
obj = 0
# First the arrival cost
obj += mul([(shooting["X",0]-parameters["x0"]).T,S,(shooting["X",0]-parameters["x0"])])
#Next the cost for the measurement noise
for i in range(N):
  vm = h.eval([shooting["X",i]])[0]-parameters["Y",i]
  obj += mul([vm.T,R,vm])
#And also the cost for the process noise
for i in range(N-1):
  obj += mul([shooting["W",i].T,Q,shooting["W",i]])

f_obj = SXFunction([shooting,parameters],[obj])
f_obj.init()
# Build the multiple shooting constraints
g = []
for i in range(N-1):
  g.append( shooting["X",i+1] - phi.eval([shooting["X",i],parameters["U",i],shooting["W",i]])[0] )
G = SXFunction([shooting,parameters],[vertcat(g)])
G.init()
# Make a simulation to create the data for the problem
simulated_X = DMatrix.zeros(Nstates,Nsimulation)
simulated_X[:,0] = DMatrix([1,0]) # Initial state
t = NP.linspace(0,(Nsimulation-1)*dt,Nsimulation) # Time grid
simulated_U = DMatrix(cos(t[0:-1])).T # control input for the simulation
simulated_U[:,Nsimulation/2:] = 0.0
simulated_W = DMatrix(sigma_w*NP.random.randn(Ndisturbances,Nsimulation-1)) # Process noise for the simulation
for i in range(Nsimulation-1):
  phi.input(0).set(simulated_X[:,i])
  phi.input(1).set(simulated_U[:,i])
  phi.input(2).set(simulated_W[:,i])
  phi.evaluate()
  simulated_X[:,i+1] = phi.output(0)
#Create the measurements from these states
simulated_Y = DMatrix(Nmeas,Nsimulation) # Holder for the measurements
for i in range(Nsimulation):
  h.input(0).set(simulated_X[:,i])
  h.evaluate()
  simulated_Y[:,i] = h.output(0)
# Add noise the the position measurements
simulated_Y += sigma_p*NP.random.randn(simulated_Y.shape[0],simulated_Y.shape[1])

#The initial estimate and related covariance, which will be used for the arrival cost
sigma_x0 = 0.01
P = sigma_x0**2*DMatrix.eye(Nstates)
x0 = simulated_X[:,0] + sigma_x0*NP.random.randn(Nstates,1)
# Create the solver
nlp_solver = IpoptSolver(f_obj,G)

nlp_solver.setOption("generate_hessian",True)
nlp_solver.setOption('linear_solver','MA57')
nlp_solver.setOption('max_iter',100)
nlp_solver.setOption('parametric',True)
nlp_solver.init()

# Set the bounds for the constraints: we only have the multiple shooting constraints, so all constraints have upper and lower bound of zero
nlp_solver.input("lbg").setAll(0)
nlp_solver.input("ubg").setAll(0)

# Create a holder for the estimated states and disturbances
estimated_X= DMatrix(Nstates,Nsimulation)
estimated_W = DMatrix(Ndisturbances,Nsimulation-1)
# For the first instance we run the filter, we need to initialize it.
current_parameters = parameters(0)
current_parameters["U",horzcat] = simulated_U[:,0:N-1]
current_parameters["Y",horzcat] = simulated_Y[:,0:N]
current_parameters["S"] = linalg.inv(P) # Arrival cost is the inverse of the initial covariance
current_parameters["x0"] = x0
initialisation_state = shooting(0)
initialisation_state["X",horzcat] = simulated_X[:,0:N]

<<<<<<< HEAD
nlp_solver.setInput(current_parameters,"p")
nlp_solver.setInput(initialisation_state,"x_init")

nlp_solver.solve()
# Get the solution
solution = shooting(nlp_solver.output("x_opt"))
=======
nlp_solver.setInput(current_parameters,NLP_P)
nlp_solver.setInput(initialisation_state,NLP_SOLVER_X0)

nlp_solver.solve()
# Get the solution
solution = shooting(nlp_solver.output(NLP_SOLVER_X))
>>>>>>> 2cbaca5f
estimated_X[:,0:N] = solution["X",horzcat]
estimated_W[:,0:N-1] = solution["W",horzcat]

# Now make a loop for the rest of the simulation
for i in range(1,Nsimulation-N+1):
  # Update the arrival cost, using linearisations around the estimate of MHE at the beginning of the horizon (according to the 'Smoothed EKF Update'): first update the state and covariance with the measurement that will be deleted, and next propagate the state and covariance because of the shifting of the horizon
  H.input(0).set(solution["X",0])
  H.evaluate()
  H0 = H.output(0)
  K = mul([P,H0.T,linalg.inv(mul([H0,P,H0.T])+R)])
  P = mul((DMatrix.eye(Nstates)-mul(K,H0)),P)
  h.input(0).set(solution["X",0])
  h.evaluate()
  x0 = x0 + mul(K, current_parameters["Y",0]-h.output(0)-mul(H0,x0-solution["X",0]) )
  phi.input(0).set(x0)
  phi.input(1).set(current_parameters["U",0])
  phi.input(2).set(solution["W",0])
  phi.evaluate()
  x0 = phi.output(0)
  PHI.input(0).set(solution["X",0])
  PHI.input(1).set(current_parameters["U",0])
  PHI.input(2).set(solution["W",0])
  PHI.evaluate()
  F = PHI.output(0)
  PHI.evaluate()
  P = mul([F,P,F.T]) + linalg.inv(Q)
  # Get the measurements and control inputs 
  current_parameters["U",horzcat] = simulated_U[:,i:i+N-1]
  current_parameters["Y",horzcat] = simulated_Y[:,i:i+N]
  current_parameters["S"] = linalg.inv(P)
  current_parameters["x0"] = x0
  # Initialize the system with the shifted solution
  initialisation_state["W",horzcat,0:N-2] = estimated_W[:,i:i+N-2] # The shifted solution for the disturbances
  initialisation_state["W",N-2] = DMatrix.zeros(Ndisturbances,1) # The last node for the disturbances is initialized with zeros
  initialisation_state["X",horzcat,0:N-1] = estimated_X[:,i:i+N-1] # The shifted solution for the state estimates
  # The last node for the state is initialized with a forward simulation
  phi.input(0).set(initialisation_state["X",N-1] )
  phi.input(1).set(current_parameters["U",-1])
  phi.input(2).set(initialisation_state["W",-1])
  phi.evaluate()
  initialisation_state["X",N-1] = phi.output(0)
  # And now initialize the solver and solve the problem
<<<<<<< HEAD
  nlp_solver.setInput(current_parameters,"p")
  nlp_solver.setInput(initialisation_state,"x_init")
  nlp_solver.solve()
  # Now get the state estimate. Note that we are only interested in the last node of the horizon
  solution = shooting(nlp_solver.output("x_opt"))
=======
  nlp_solver.setInput(current_parameters,NLP_P)
  nlp_solver.setInput(initialisation_state,NLP_SOLVER_X0)
  nlp_solver.solve()
  # Now get the state estimate. Note that we are only interested in the last node of the horizon
  solution = shooting(nlp_solver.output(NLP_SOLVER_X))
>>>>>>> 2cbaca5f
  estimated_X[:,N-1+i] = solution["X",N-1]
  estimated_W[:,N-2+i] = solution["W",N-2]
# Plot the results
plt.figure(1)
plt.clf()
plt.plot(t,vec(estimated_X[0,:]),'b--')
plt.plot(t,vec(simulated_X[0,:]),'r--')
plt.title("Position")
plt.xlabel('Time')
plt.legend(['Estimated position','Real position'])
plt.grid()

plt.figure(2)
plt.clf()
plt.plot(t,vec(estimated_X[0,:]-simulated_X[0,:]),'b--')
plt.title("Position error")
plt.xlabel('Time')
plt.legend(['Error between estimated and real position'])
plt.grid()

plt.show()

error = estimated_X[0,:]-simulated_X[0,:]
print mul(error,error.T)<|MERGE_RESOLUTION|>--- conflicted
+++ resolved
@@ -170,21 +170,12 @@
 initialisation_state = shooting(0)
 initialisation_state["X",horzcat] = simulated_X[:,0:N]
 
-<<<<<<< HEAD
 nlp_solver.setInput(current_parameters,"p")
-nlp_solver.setInput(initialisation_state,"x_init")
+nlp_solver.setInput(initialisation_state,"x0")
 
 nlp_solver.solve()
 # Get the solution
 solution = shooting(nlp_solver.output("x_opt"))
-=======
-nlp_solver.setInput(current_parameters,NLP_P)
-nlp_solver.setInput(initialisation_state,NLP_SOLVER_X0)
-
-nlp_solver.solve()
-# Get the solution
-solution = shooting(nlp_solver.output(NLP_SOLVER_X))
->>>>>>> 2cbaca5f
 estimated_X[:,0:N] = solution["X",horzcat]
 estimated_W[:,0:N-1] = solution["W",horzcat]
 
@@ -227,19 +218,11 @@
   phi.evaluate()
   initialisation_state["X",N-1] = phi.output(0)
   # And now initialize the solver and solve the problem
-<<<<<<< HEAD
   nlp_solver.setInput(current_parameters,"p")
-  nlp_solver.setInput(initialisation_state,"x_init")
+  nlp_solver.setInput(initialisation_state,"x0")
   nlp_solver.solve()
   # Now get the state estimate. Note that we are only interested in the last node of the horizon
   solution = shooting(nlp_solver.output("x_opt"))
-=======
-  nlp_solver.setInput(current_parameters,NLP_P)
-  nlp_solver.setInput(initialisation_state,NLP_SOLVER_X0)
-  nlp_solver.solve()
-  # Now get the state estimate. Note that we are only interested in the last node of the horizon
-  solution = shooting(nlp_solver.output(NLP_SOLVER_X))
->>>>>>> 2cbaca5f
   estimated_X[:,N-1+i] = solution["X",N-1]
   estimated_W[:,N-2+i] = solution["W",N-2]
 # Plot the results
