/*
 *    This file is part of CasADi.
 *
 *    CasADi -- A symbolic framework for dynamic optimization.
 *    Copyright (C) 2010 by Joel Andersson, Moritz Diehl, K.U.Leuven. All rights reserved.
 *
 *    CasADi is free software; you can redistribute it and/or
 *    modify it under the terms of the GNU Lesser General Public
 *    License as published by the Free Software Foundation; either
 *    version 3 of the License, or (at your option) any later version.
 *
 *    CasADi is distributed in the hope that it will be useful,
 *    but WITHOUT ANY WARRANTY; without even the implied warranty of
 *    MERCHANTABILITY or FITNESS FOR A PARTICULAR PURPOSE.  See the GNU
 *    Lesser General Public License for more details.
 *
 *    You should have received a copy of the GNU Lesser General Public
 *    License along with CasADi; if not, write to the Free Software
 *    Foundation, Inc., 51 Franklin Street, Fifth Floor, Boston, MA  02110-1301  USA
 *
 */
#include <symbolic/casadi.hpp>
#include <interfaces/ipopt/ipopt_solver.hpp>
#include <nonlinear_programming/symbolic_nlp.hpp>

/**
 * This example demonstrates how NL-files, which can be generated
 * by AMPl or Pyomo, can be imported in CasADi and solved using
 * e.g. the interface to AMPL

 \author Joel Andersson
 \date 2012
*/


using namespace CasADi;

int main(int argc, char **argv){
  // Get the problem
  std::string problem = (argc==2) ? argv[1] : "../examples/nl_files/hs107.nl";
  
  // Create an NLP instance
  SymbolicNLP nlp;

  // Parse an NL-file
  nlp.parseNL(problem);
  
  // Objective function
  SXFunction ffcn(nlp.x,nlp.f);

  // Constraint function (null pointer)
  SXFunction gfcn;

  // Create constraint function, if there are nonlinear constraints
  if(nlp.g.size()>0){
    gfcn = SXFunction(nlp.x,nlp.g);
  }

  // Allocate NLP solver
  IpoptSolver nlp_solver(ffcn,gfcn);
    
  // Set options
  //  nlp_solver.setOption("max_iter",10);
  //  nlp_solver.setOption("verbose",true);
  //  nlp_solver.setOption("linear_solver","ma57");
  nlp_solver.setOption("generate_hessian",true);
  //  nlp_solver.setOption("hessian_approximation","limited-memory");
  //  nlp_solver.setOption("derivative_test","second-order");
  
  // Initialize NLP solver
  nlp_solver.init();
  
  // Pass the bounds and initial guess
<<<<<<< HEAD
  nlp_solver.setInput(nlp.x_lb,"lbx");
  nlp_solver.setInput(nlp.x_ub,"ubx");
  nlp_solver.setInput(nlp.g_lb,"lbg");
  nlp_solver.setInput(nlp.g_ub,"ubg");
  nlp_solver.setInput(nlp.x_init,"x_init");
=======
  nlp_solver.setInput(nlp.x_lb,NLP_LBX);
  nlp_solver.setInput(nlp.x_ub,NLP_UBX);
  nlp_solver.setInput(nlp.g_lb,NLP_LBG);
  nlp_solver.setInput(nlp.g_ub,NLP_UBG);
  nlp_solver.setInput(nlp.x_init,NLP_SOLVER_X0);
>>>>>>> 2cbaca5f
  
  // Solve NLP
  nlp_solver.solve();
  
  return 0;
}<|MERGE_RESOLUTION|>--- conflicted
+++ resolved
@@ -71,19 +71,11 @@
   nlp_solver.init();
   
   // Pass the bounds and initial guess
-<<<<<<< HEAD
   nlp_solver.setInput(nlp.x_lb,"lbx");
   nlp_solver.setInput(nlp.x_ub,"ubx");
   nlp_solver.setInput(nlp.g_lb,"lbg");
   nlp_solver.setInput(nlp.g_ub,"ubg");
-  nlp_solver.setInput(nlp.x_init,"x_init");
-=======
-  nlp_solver.setInput(nlp.x_lb,NLP_LBX);
-  nlp_solver.setInput(nlp.x_ub,NLP_UBX);
-  nlp_solver.setInput(nlp.g_lb,NLP_LBG);
-  nlp_solver.setInput(nlp.g_ub,NLP_UBG);
-  nlp_solver.setInput(nlp.x_init,NLP_SOLVER_X0);
->>>>>>> 2cbaca5f
+  nlp_solver.setInput(nlp.x_init,"x0");
   
   // Solve NLP
   nlp_solver.solve();
